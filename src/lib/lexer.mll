{
  module L = Lexing

  type token = [%import: Parser.token] [@@deriving show]

  let set_filename lexbuf fname =
    lexbuf.L.lex_curr_p <-
      { lexbuf.L.lex_curr_p with L.pos_fname = fname }

  let illegal_character loc char =
    Error.error loc "illegal character '%c'" char

  let comment_begin = ref L.dummy_pos
}

let spaces = [' ' '\t']+
let digit = ['0'-'9']
let integer = digit+
let exponent = ['e' 'E'] ['+' '-']? integer
let real = integer ('.' integer exponent? | exponent)
let id = ['a'-'z''A'-'Z']['0'-'9''a'-'z''A'-'Z''_']*

rule token = parse
  | spaces            { token lexbuf }
  | '\n'              { L.new_line lexbuf; token lexbuf }
  | real as lxm       { LITREAL (float_of_string lxm) }
  | integer as lxm    { LITINT (int_of_string lxm) }
  | "true"            { LITBOOL true }
  | "false"           { LITBOOL false }
  | "{#"              { comment_begin := L.lexeme_start_p lexbuf; read_comment 0 lexbuf }
  | "+"               { PLUS }
  | "-"               { MINUS }
  | "*"               { TIMES }
  | "/"               { DIV }
  | "%"               { MOD }
  | "^"               { POW }
  | "="               { EQ }
  | "<>"              { NE }
  | ">"               { GT }
  | ">="              { GE }
  | "<"               { LT }
  | "<="              { LE }
  | "&&"              { AND }
  | "||"              { OR }
  | ":="              { ASSIGN }
  | "while"           { WHILE }
  | "do"              { DO }
<<<<<<< HEAD
  | "var"             { VAR }
  | "if"              { IF }
  | "then"            { THEN }
  | "else"            { ELSE }
  | "break"           { BREAK }
  | "let"             { LET }
  | "in"              { IN }
  | "end"             { END }
  | id as lxm         { ID (Symbol.symbol lxm) }
=======
  | '('               { LPAREN }
  | ')'               { RPAREN }
  | ','               { COMMA }
  | ';'               { SEMI }
  | ':'               { COLON }
>>>>>>> f1249d7b
  | eof               { EOF }
  | _                 { illegal_character (Location.curr_loc lexbuf) (L.lexeme_char lexbuf 0) }

and read_comment nested_count = parse
  | "{#"  { read_comment (nested_count+1) lexbuf }
  | "#}"  { if nested_count = 0 then
              token lexbuf
            else
              read_comment (nested_count-1) lexbuf
          }
  | '\n'  { L.new_line lexbuf; read_comment nested_count lexbuf }
  | eof   { Error.error (!comment_begin, L.lexeme_end_p lexbuf) "unterminated comment" }
  | _     { read_comment nested_count lexbuf }<|MERGE_RESOLUTION|>--- conflicted
+++ resolved
@@ -23,11 +23,11 @@
 rule token = parse
   | spaces            { token lexbuf }
   | '\n'              { L.new_line lexbuf; token lexbuf }
+  | "{#"              { comment_begin := L.lexeme_start_p lexbuf; read_comment 0 lexbuf }
   | real as lxm       { LITREAL (float_of_string lxm) }
   | integer as lxm    { LITINT (int_of_string lxm) }
   | "true"            { LITBOOL true }
   | "false"           { LITBOOL false }
-  | "{#"              { comment_begin := L.lexeme_start_p lexbuf; read_comment 0 lexbuf }
   | "+"               { PLUS }
   | "-"               { MINUS }
   | "*"               { TIMES }
@@ -43,25 +43,22 @@
   | "&&"              { AND }
   | "||"              { OR }
   | ":="              { ASSIGN }
-  | "while"           { WHILE }
-  | "do"              { DO }
-<<<<<<< HEAD
-  | "var"             { VAR }
-  | "if"              { IF }
-  | "then"            { THEN }
-  | "else"            { ELSE }
-  | "break"           { BREAK }
-  | "let"             { LET }
-  | "in"              { IN }
-  | "end"             { END }
-  | id as lxm         { ID (Symbol.symbol lxm) }
-=======
   | '('               { LPAREN }
   | ')'               { RPAREN }
   | ','               { COMMA }
   | ';'               { SEMI }
   | ':'               { COLON }
->>>>>>> f1249d7b
+  | "break"           { BREAK }
+  | "do"              { DO }
+  | "else"            { ELSE }
+  | "end"             { END }
+  | "if"              { IF }
+  | "in"              { IN }
+  | "let"             { LET }
+  | "then"            { THEN }
+  | "var"             { VAR }
+  | "while"           { WHILE }
+  | id as lxm         { ID (Symbol.symbol lxm) }
   | eof               { EOF }
   | _                 { illegal_character (Location.curr_loc lexbuf) (L.lexeme_char lexbuf 0) }
 
